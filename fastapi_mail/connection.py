--- conflicted
+++ resolved
@@ -22,13 +22,8 @@
 
 
     async def __aenter__(self): #setting up a connection
-<<<<<<< HEAD
         return await self._configure_connection()
-=======
-        await self._configure_connection()
-        return self
 
->>>>>>> d7798624
 
     async def __aexit__(self, exc_type, exc, tb): #closing the connection
         await self.session.quit()
@@ -36,20 +31,13 @@
 
     async def _configure_connection(self):
         try:
-<<<<<<< HEAD
             self.session = aiosmtplib.SMTP(
                 hostname = self.settings.get("MAIL_SERVER"), 
                 port = self.settings.get("MAIL_PORT"), 
                 use_tls = self.settings.get("MAIL_SSL")
                 start_tls = self.settings.get("MAIL_TLS")
                 )
-=======
-            self.session =   aiosmtplib.SMTP(hostname=self.settings.get("MAIL_SERVER"), port=self.settings.get("MAIL_PORT"), use_tls=self.settings.get("MAIL_SSL"))          
-            self.sender = self.settings.get("MAIL_USERNAME")
-            
-            if self.settings.get("MAIL_TLS"):
-                await self.session.starttls()
->>>>>>> d7798624
+
             
             await self.session.connect()
 
