from typing import List, IO, Dict
from pydantic import EmailStr
from datetime import date
import asyncio

from email import encoders
from email.mime.text import MIMEText
from email.mime.base import MIMEBase
from email.mime.multipart import MIMEMultipart
from schemas import MessageSchema

class Message:
    """
    :param subject: email subject header
    :param recipients: list of email addresses
    :param body: plain text message
    :param html: HTML message
    :param sender: email sender address
    :param cc: CC list
    :param bcc: BCC list
    :param attachments: list of Attachment instances
    """
    def __init__(
        self,
        sender: EmailStr,
        receipients: List[EmailStr] = [],
        attachments: List[IO[bytes]] = [],
        subject: str = "",
        body: str = None,
        html: str = None,
        cc: List[EmailStr] = [],
        bcc: List[EmailStr] = [],
        charset: str = "utf-8"
    ):
        self.sender = sender
        self.receipients = receipients
        self.attachments = attachments
        self.subject = subject
        self.body = body
        self.html = html
        self.cc = cc
        self.bcc = bcc
        self.charset = charset


    def _mimetext(self, text, subtype="plain"):
        """Creates a MIMEText object"""
        return MIMEText(text, _subtype=subtype, _charset=self.charset)


    def attach_file(self, msg, attachment):
        return msg.add_header(
                'Content-Disposition', 
                'attachment',
                filename=attachment
            )

        
    def _message(self):
        """Creates the email"""
        
        msg = MIMEMultipart()
        msg.set_charset(self.charset)

        if self.subject:
            msg["Subject"] = (self.subject)

        if self.sender:
            msg["From"] = self.sender
        
        if self.receipients:
            msg["To"] = ', '.join(list(self.receipients))

        if self.cc:
            msg["Cc"] = ', '.join(list(self.cc))
        
        if self.bcc:
            msg["Bcc"] = ', '.join(list(self.cc))

        if self.body:
            msg = self._mimetext(self.body)

        if isinstance(self.attachments, list):
            for attachment in self.attachments:
                self.attach_file(msg, attachment)

        if isinstance(self.attachments, str):
            self.attach_file(msg, attachment)

        return msg

    
    def as_string(self):
        return self._message().as_string()
        
    def as_bytes(self):
        return self._message().as_bytes()

    def __str__(self):
        return self.as_string()

    def __bytes__(self):
        return self.as_bytes()

<<<<<<< HEAD
    
message = Message(
    sender="sender@python.org",
    subject="Subject message is about python",
    receipients=["r1@gmail.com", "r2@gmail.com"],
    body="Python Tutorials",
    attachments = ["LICENSE", "MANIFEST.in"]
=======

m = MessageSchema( sender="test@mail.ru",
    subject="",
    receipients=["test@mail.ru"],
    body="",
    attachments=["Pipfile"])
    
message = Message(
   **m.dict()
>>>>>>> ba0eeb7b
)
message._message()

print(message.attachments)

<|MERGE_RESOLUTION|>--- conflicted
+++ resolved
@@ -102,15 +102,6 @@
     def __bytes__(self):
         return self.as_bytes()
 
-<<<<<<< HEAD
-    
-message = Message(
-    sender="sender@python.org",
-    subject="Subject message is about python",
-    receipients=["r1@gmail.com", "r2@gmail.com"],
-    body="Python Tutorials",
-    attachments = ["LICENSE", "MANIFEST.in"]
-=======
 
 m = MessageSchema( sender="test@mail.ru",
     subject="",
@@ -120,7 +111,6 @@
     
 message = Message(
    **m.dict()
->>>>>>> ba0eeb7b
 )
 message._message()
 
